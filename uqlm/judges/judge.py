# Copyright 2025 CVS Health and/or one of its affiliates
#
# Licensed under the Apache License, Version 2.0 (the "License");
# you may not use this file except in compliance with the License.
# You may obtain a copy of the License at
#
#     http://www.apache.org/licenses/LICENSE-2.0
#
# Unless required by applicable law or agreed to in writing, software
# distributed under the License is distributed on an "AS IS" BASIS,
# WITHOUT WARRANTIES OR CONDITIONS OF ANY KIND, either express or implied.
# See the License for the specific language governing permissions and
# limitations under the License.


import contextlib
import io

import numpy as np
import pandas as pd
<<<<<<< HEAD
from typing import Any, Dict, List, Optional, Union, Tuple
=======
import rich
from typing import Any, Dict, List, Optional
>>>>>>> 100aa4eb

from uqlm.utils.response_generator import ResponseGenerator


KEYWORDS_TO_SCORES_DICT = {round(0.0, 1): ["incorrect", "not correct", "not right", "wrong"], 0.5: ["not sure", "not certain", "unsure", "uncertain"], 1.0: ["correct", "right"]}

LIKERT_TO_SCORES_DICT = {0.0: ["1", "completely incorrect", "not correct"], 0.25: ["2", "mostly incorrect", "somewhat correct"], 0.5: ["3", "partially correct", "moderately correct"], 0.75: ["4", "mostly correct", "very correct"], 1.0: ["5", "completely correct", "highly correct"]}

CHOICES_2_CLASS = '"Correct", "Incorrect"'
CHOICES_3_CLASS = CHOICES_2_CLASS + ', or "I am not sure"'

CONTINUOUS_SCORE_INSTRUCTION = """
How likely is the above answer to be correct? Analyze the answer and give your confidence in this answer between 0 (lowest) and 100 (highest), with 100 being certain the answer is correct, and 0 being certain the answer is incorrect. THE CONFIDENCE RATING YOU PROVIDE MUST BE BETWEEN 0 and 100. ONLY RETURN YOUR NUMERICAL SCORE WITH NO SURROUNDING TEXT OR EXPLANATION.

# Example 1
## Data to analyze
Question: Who was the first president of the United States?, Proposed Answer: Benjamin Franklin.

## Your response
4 (highly certain the proposed answer is incorrect)

# Example 2
## Data to analyze
Question: What is 2+2?, Proposed Answer: 4

## Your response
99 (highly certain the proposed answer is correct)
"""
LIKERT_SCORE_INSTRUCTION = """
You are a fair assessment expert evaluating the CORRECTNESS of an answer to a question.
Your task is to score the answer on a scale from 1 to 5, with 5 being the highest:
1 - Completely incorrect: The answer is entirely wrong or irrelevant.
2 - Mostly incorrect: The answer contains significant errors or misconceptions.
3 - Partially correct: The answer has some correct elements but also contains errors.
4 - Mostly correct: The answer is largely accurate with only minor errors or omissions.
5 - Completely correct: The answer is fully accurate and comprehensive.
Give only the numerical score (1-5) with no explanation.
"""


def cat_instruction(choices):
    return f"""Your task is to look at the question and answer provided and determine if the answer is correct. You are to respond with ONLY one of: {choices}. YOUR ANSWER MUST ONLY CONTAIN ONE OF {choices}. DO NOT ANSWER THE QUESTION AGAIN. ONLY DETERMINE IF THE ANSWER TO THE QUESTION IS {choices}."""


TEMPLATE_TO_INSTRUCTION = {"continuous": CONTINUOUS_SCORE_INSTRUCTION, "true_false_uncertain": cat_instruction(CHOICES_3_CLASS), "true_false": cat_instruction(CHOICES_2_CLASS), "likert": LIKERT_SCORE_INSTRUCTION}


# Explanation-enabled templates
def cat_instruction_with_explanations(choices):
    return f"""Your task is to look at the question and answer provided and determine if the answer is correct. 
You are to respond with the following format:

Score: {choices}
Explanation: [Brief explanation of your reasoning]

Example:
Score: Incorrect
Explanation: The answer mentions Benjamin Franklin, but George Washington was the first president.

YOUR ANSWER MUST FOLLOW THIS EXACT FORMAT. DO NOT ANSWER THE QUESTION AGAIN. ONLY DETERMINE IF THE ANSWER TO THE QUESTION IS CORRECT."""


CONTINUOUS_SCORE_INSTRUCTION_WITH_EXPLANATIONS = """
How likely is the above answer to be correct? Analyze the answer and give your confidence in this answer between 0 (lowest) and 100 (highest), with 100 being certain the answer is correct, and 0 being certain the answer is incorrect. 

You are to respond with the following format:

Score: [0-100]
Explanation: [Brief explanation of your reasoning]

# Example 1
## Data to analyze
Question: Who was the first president of the United States?, Proposed Answer: Benjamin Franklin.

## Your response
Score: 4
Explanation: Benjamin Franklin was never president. George Washington was the first president of the United States.

# Example 2
## Data to analyze
Question: What is 2+2?, Proposed Answer: 4

## Your response
Score: 99
Explanation: This is a basic arithmetic question and 2+2=4 is correct.
"""


LIKERT_SCORE_INSTRUCTION_WITH_EXPLANATIONS = """
You are a fair assessment expert evaluating the CORRECTNESS of an answer to a question.
Your task is to score the answer on a scale from 1 to 5, with 5 being the highest:
1 - Completely incorrect: The answer is entirely wrong or irrelevant.
2 - Mostly incorrect: The answer contains significant errors or misconceptions.
3 - Partially correct: The answer has some correct elements but also contains errors.
4 - Mostly correct: The answer is largely accurate with only minor errors or omissions.
5 - Completely correct: The answer is fully accurate and comprehensive.

You are to respond with the following format:

Score: [1-5]
Explanation: [Brief explanation of your reasoning]

Example:
Score: 1
Explanation: The answer is completely wrong as it mentions Benjamin Franklin instead of George Washington.
"""


TEMPLATE_TO_INSTRUCTION_WITH_EXPLANATIONS = {"continuous": CONTINUOUS_SCORE_INSTRUCTION_WITH_EXPLANATIONS, "true_false_uncertain": cat_instruction_with_explanations(CHOICES_3_CLASS), "true_false": cat_instruction_with_explanations(CHOICES_2_CLASS), "likert": LIKERT_SCORE_INSTRUCTION_WITH_EXPLANATIONS}


class LLMJudge(ResponseGenerator):
    def __init__(self, llm: Any, max_calls_per_min: Optional[int] = None, scoring_template: str = "true_false_uncertain", system_prompt: Optional[str] = None, template_ques_ans: Optional[str] = None, keywords_to_scores_dict: Optional[Dict] = None, explanations: bool = False) -> None:
        """
        Class for using LLM-as-a-judge to score proposed answers to questions based on correctness. Four off-the-shelf
        templates are offered: incorrect/uncertain/correct (0/0.5/1), incorrect/correct (0/1), continuous score (0 to 1), and likert
        scale score ( 1-5 scale, normalized to 0/0.25/0.5/0.75/1).
        Customization is also supported for user-provided classification-based judging templates. The correct/incorrect/uncertain
        template is based on Chen and Mueller(2023) :footcite:`chen2023quantifyinguncertaintyanswerslanguage`

        Parameters
        ----------
        llm : langchain llm object
            A langchain llm object to get passed to chain constructor. User is responsible for specifying
            temperature and other relevant parameters to the constructor of their `llm` object.

        max_calls_per_min : int, default=None
            Specifies how many api calls to make per minute to avoid a rate limit error. By default, no
            limit is specified.

        scoring_template : {'true_false_uncertain', 'true_false', 'continuous', 'likert'}, default='true_false_uncertain'
             specifies which off-the-shelf template to use, if any. Four off-the-shelf templates offered:
             incorrect/uncertain/correct (0/0.5/1), incorrect/correct (0/1), continuous score (0 to 1), and likert scale score ( 1-5 scale, normalized to 0/0.25/0.5/0.75/1).
             These templates are respectively specified as 'true_false_uncertain', 'true_false', 'continuous', and 'likert'

        system_prompt : str or None, default=None
            Optional argument for user to provide custom system prompt. If None, a default instruction
            system prompt will be used.

        template_ques_ans : f-string, default=None
            Template for self reflection question, which includes question and answer to
            compute LLM judge score. Use this to define the LLM response format, if required update
            argument "keywords_to_scores_dict" accordingly. Must be formatted so that template_ques_ans.format(question, answer)
            places question and answer appropriately in the string. Defaults to variation of Chen et al. (2023).

        keywords_to_scores_dict : dict, default=None
            Keys must be scores, values must be list of strings containing keywords to search. If None, the default
            dictionary will be used: {
            0.0: ["incorrect", "not correct", "not right"],
            0.5: ["not sure", "not certain", "unsure", "uncertain"],
            1.0: ["correct", "right"],
            }

        explanations : bool, default=False
            If True, the judge will be instructed to provide explanations along with scores.
            When enabled, responses will be in format "Score: X\nExplanation: Y" and explanation
            columns will be included in the output DataFrame.
        """
        super().__init__(llm=llm, max_calls_per_min=max_calls_per_min)
        self.scoring_template = scoring_template
        self.template_ques_ans = template_ques_ans
        self.keywords_to_scores_dict = keywords_to_scores_dict
        self.explanations = explanations
        self._validate_inputs()
        self.system_prompt = self.instruction if not system_prompt else system_prompt
        self.is_judge = True

    async def judge_responses(self, prompts: List[str], responses: List[str], retries: int = 5, progress_bar: Optional[rich.progress.Progress] = None) -> Dict[str, Any]:
        """
        Judge responses for correctness.

        Parameters
        ----------
        prompts : list of str
            A list of input prompts for the model.

        responses: list of str
            A list of model responses for the provided prompts.

        retries : int, default=5
            Number of times to retry for failed score extraction

        progress_bar : rich.progress.Progress, default=None
            If provided, displays a progress bar while scoring responses

        Returns
        -------
        Dict
            Dictionary containing Q/A concatenation prompts, judge responses, judge scores, and optionally explanations
        """
        concatenated_qa = [self.template_ques_ans.format(prompts[i], responses[i]) for i in range(len(prompts))]
        with contextlib.redirect_stdout(io.StringIO()):
<<<<<<< HEAD
            data = await self.generate_responses(prompts=concatenated_qa, count=1)

        # Extract scores and explanations
        extracted_data = self._extract_answers(responses=data["data"]["response"])

        if self.explanations:
            scores, explanations = extracted_data
            df = pd.DataFrame({"judge_prompts": data["data"]["prompt"], "judge_responses": data["data"]["response"], "scores": scores, "explanations": explanations})
        else:
            scores = extracted_data
            df = pd.DataFrame({"judge_prompts": data["data"]["prompt"], "judge_responses": data["data"]["response"], "scores": scores})

        # Retry logic for failed extractions
=======
            data = await self.generate_responses(prompts=concatenated_qa, count=1, progress_bar=progress_bar)
        df = pd.DataFrame({"judge_prompts": data["data"]["prompt"], "judge_responses": data["data"]["response"], "scores": self._extract_answers(responses=data["data"]["response"])})
>>>>>>> 100aa4eb
        retry = 0
        while retry <= retries:
            retry += 1

            # Find any failures
            score_failures = df[pd.isna(df.scores)]
            explanation_failures = df[pd.isna(df.explanations)] if self.explanations else pd.DataFrame()

            # If ANY failures exist, retry BOTH score and explanation
            if len(score_failures) > 0 or len(explanation_failures) > 0:
                # Get all failure indices
                failure_indices = set(score_failures.index) | set(explanation_failures.index)

                with contextlib.redirect_stdout(io.StringIO()):
<<<<<<< HEAD
                    tmp = await self.generate_responses(prompts=list(df.loc[list(failure_indices), "judge_prompts"]), count=1, system_prompt=self.system_prompt)

                retry_data = self._extract_answers(responses=tmp["data"]["response"])

                if self.explanations:
                    retry_scores, retry_explanations = retry_data
                    df.loc[list(failure_indices), "scores"] = retry_scores
                    df.loc[list(failure_indices), "explanations"] = retry_explanations
                else:
                    df.loc[list(failure_indices), "scores"] = retry_data

            # Exit if no more failures
            if len(score_failures) == 0 and (not self.explanations or len(explanation_failures) == 0):
                break

=======
                    tmp = await self.generate_responses(prompts=list(df_sub.judge_prompts), count=1, system_prompt=self.system_prompt, progress_bar=False)
                df.loc[df_sub.index, "scores"] = self._extract_answers(responses=tmp["data"]["response"])
>>>>>>> 100aa4eb
        return {col: list(df[col]) for col in df.columns}

    def _default_template_ques_ans(self):
        """Constructs default question-answer template"""
        qa_text = "Question: {}, Proposed Answer: {}. "
        default_template = qa_text + self.instruction
        return default_template

    def _extract_answers(self, responses: List[str]) -> Union[List[float], Tuple[List[float], List[str]]]:
        """
        List-level implementation of _extract_single_answer
        """
        if self.explanations:
            scores, explanations = zip(*[self._extract_single_answer(r) for r in responses])
            return list(scores), list(explanations)
        else:
            return [self._extract_single_answer(r) for r in responses]

    def _extract_single_answer(self, response: str) -> Union[float, Tuple[float, str]]:
        """
        A method to extract score and optionally explanation from an llm response.
        Returns (score, explanation) if explanations=True, otherwise returns score only.
        """
        if response in [None, np.nan]:
            return (np.nan, np.nan) if self.explanations else np.nan

        if self.explanations:
            return self._parse_structured_response(response)
        else:
            return self._extract_score_from_text(response)

    def _parse_structured_response(self, response: str) -> Tuple[float, str]:
        """
        Parse structured response format: "Score: X\nExplanation: Y"
        """
        try:
            if "Score:" in response and "Explanation:" in response:
                # Extract score part
                score_part = response.split("Score:")[1].split("Explanation:")[0].strip()
                explanation_part = response.split("Explanation:")[1].strip()

                # Extract score using existing logic
                score = self._extract_score_from_text(score_part)

                return score, explanation_part
            else:
                # Fallback: try to extract score from entire response
                score = self._extract_score_from_text(response)
                return score, "No explanation provided"

        except Exception:
            return np.nan, "Failed to parse response"

    def _extract_score_from_text(self, response: str) -> float:
        """
        Extract score from text using the standard extraction logic.
        Used for both structured responses and backward compatibility.
        """
        if self.scoring_template == "continuous":
            score = "".join(c for c in response if c.isdigit())
            if len(score) > 0:
                if 0.0 <= float(score) <= 100.0:
                    return float(score) / 100.0  # normalize
            return np.nan

        elif self.scoring_template == "likert":
            response = response.strip().lower()
            if len(response) == 1 and response.isdigit() and "1" <= response <= "5":
                return (int(response) - 1) / 4.0  # Normalize to 0-1
            for score, keywords in self.keywords_to_scores_dict.items():
                if any(keyword in response for keyword in keywords):
                    return score
            return np.nan

        elif self.scoring_template in ["true_false_uncertain", "true_false", None]:
            response = response.lower()
            for score, keywords in self.keywords_to_scores_dict.items():
                if any(keyword in response for keyword in keywords):
                    return score
            return np.nan

        return np.nan

    def _validate_inputs(self):
        """Validate inputs"""
        if self.template_ques_ans and self.keywords_to_scores_dict:
            for key, val in self.keywords_to_scores_dict.items():
                if not isinstance(key, float):
                    raise ValueError("keys in keywords_to_scores_dict must be floats")
                if not isinstance(val, list):
                    raise ValueError("values in keywords_to_scores_dict must be lists of strings")
                # TODO: validate value ordering for substrings of other keys
        if self.scoring_template in TEMPLATE_TO_INSTRUCTION:
            # Choose template based on explanations setting
            if self.explanations:
                self.instruction = TEMPLATE_TO_INSTRUCTION_WITH_EXPLANATIONS[self.scoring_template]
            else:
                self.instruction = TEMPLATE_TO_INSTRUCTION[self.scoring_template]
            self.template_ques_ans = self._default_template_ques_ans()
            # Choose the appropriate keywords dictionary based on template
            if self.scoring_template == "likert":
                self.keywords_to_scores_dict = {round(k, 2): v for k, v in LIKERT_TO_SCORES_DICT.items()}
            else:
                self.keywords_to_scores_dict = {round(k, 1): v for k, v in KEYWORDS_TO_SCORES_DICT.items()}
            if self.scoring_template == "true_false":  # drop uncertain option if binary
                del self.keywords_to_scores_dict[0.5]
        else:
            raise ValueError("""If provided, scoring_template must be one of 'true_false_uncertain', 'true_false', 'continuous', 'likert'. Otherwise, valid template_ques_ans and keywords_to_scores_dict must be provided""")<|MERGE_RESOLUTION|>--- conflicted
+++ resolved
@@ -18,12 +18,8 @@
 
 import numpy as np
 import pandas as pd
-<<<<<<< HEAD
+import rich
 from typing import Any, Dict, List, Optional, Union, Tuple
-=======
-import rich
-from typing import Any, Dict, List, Optional
->>>>>>> 100aa4eb
 
 from uqlm.utils.response_generator import ResponseGenerator
 
@@ -216,8 +212,7 @@
         """
         concatenated_qa = [self.template_ques_ans.format(prompts[i], responses[i]) for i in range(len(prompts))]
         with contextlib.redirect_stdout(io.StringIO()):
-<<<<<<< HEAD
-            data = await self.generate_responses(prompts=concatenated_qa, count=1)
+            data = await self.generate_responses(prompts=concatenated_qa, count=1, progress_bar=progress_bar)
 
         # Extract scores and explanations
         extracted_data = self._extract_answers(responses=data["data"]["response"])
@@ -230,10 +225,6 @@
             df = pd.DataFrame({"judge_prompts": data["data"]["prompt"], "judge_responses": data["data"]["response"], "scores": scores})
 
         # Retry logic for failed extractions
-=======
-            data = await self.generate_responses(prompts=concatenated_qa, count=1, progress_bar=progress_bar)
-        df = pd.DataFrame({"judge_prompts": data["data"]["prompt"], "judge_responses": data["data"]["response"], "scores": self._extract_answers(responses=data["data"]["response"])})
->>>>>>> 100aa4eb
         retry = 0
         while retry <= retries:
             retry += 1
@@ -248,8 +239,7 @@
                 failure_indices = set(score_failures.index) | set(explanation_failures.index)
 
                 with contextlib.redirect_stdout(io.StringIO()):
-<<<<<<< HEAD
-                    tmp = await self.generate_responses(prompts=list(df.loc[list(failure_indices), "judge_prompts"]), count=1, system_prompt=self.system_prompt)
+                    tmp = await self.generate_responses(prompts=list(df.loc[list(failure_indices), "judge_prompts"]), count=1, system_prompt=self.system_prompt, progress_bar=False)
 
                 retry_data = self._extract_answers(responses=tmp["data"]["response"])
 
@@ -263,11 +253,6 @@
             # Exit if no more failures
             if len(score_failures) == 0 and (not self.explanations or len(explanation_failures) == 0):
                 break
-
-=======
-                    tmp = await self.generate_responses(prompts=list(df_sub.judge_prompts), count=1, system_prompt=self.system_prompt, progress_bar=False)
-                df.loc[df_sub.index, "scores"] = self._extract_answers(responses=tmp["data"]["response"])
->>>>>>> 100aa4eb
         return {col: list(df[col]) for col in df.columns}
 
     def _default_template_ques_ans(self):
