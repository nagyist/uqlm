# Copyright 2025 CVS Health and/or one of its affiliates
#
# Licensed under the Apache License, Version 2.0 (the "License");
# you may not use this file except in compliance with the License.
# You may obtain a copy of the License at
#
#     http://www.apache.org/licenses/LICENSE-2.0
#
# Unless required by applicable law or agreed to in writing, software
# distributed under the License is distributed on an "AS IS" BASIS,
# WITHOUT WARRANTIES OR CONDITIONS OF ANY KIND, either express or implied.
# See the License for the specific language governing permissions and
# limitations under the License.

from typing import Any, Dict, List, Optional, Union
from langchain_core.language_models.chat_models import BaseChatModel
from langchain_core.messages import BaseMessage

from uqlm.white_box.single_logprobs import SingleLogprobsScorer, SINGLE_LOGPROBS_SCORER_NAMES
from uqlm.white_box.top_logprobs import TopLogprobsScorer, TOP_LOGPROBS_SCORER_NAMES
from uqlm.white_box.sampled_logprobs import SampledLogprobsScorer, SAMPLED_LOGPROBS_SCORER_NAMES
from uqlm.white_box.p_true import PTrueScorer
from uqlm.scorers.baseclass.uncertainty import UncertaintyQuantifier
from uqlm.utils.results import UQResult
from uqlm.utils.warn import beta_warning

ALL_WHITE_BOX_SCORER_NAMES = SINGLE_LOGPROBS_SCORER_NAMES + TOP_LOGPROBS_SCORER_NAMES + SAMPLED_LOGPROBS_SCORER_NAMES + ["p_true"]


class WhiteBoxUQ(UncertaintyQuantifier):
    def __init__(self, llm: Optional[BaseChatModel] = None, system_prompt: Optional[str] = None, max_calls_per_min: Optional[int] = None, scorers: Optional[List[str]] = None, sampling_temperature: float = 1.0, top_k_logprobs: int = 15, use_n_param: bool = False, length_normalize: bool = True, prompts_in_nli: bool = True) -> None:
        """
        Class for computing white-box UQ confidence scores. This class offers two confidence scores, normalized
        probability :footcite:`malinin2021uncertaintyestimationautoregressivestructured` and minimum probability :footcite:`manakul2023selfcheckgptzeroresourceblackboxhallucination`.

        Parameters
        ----------
        llm : BaseChatModel
            A langchain llm object to get passed to chain constructor. User is responsible for specifying
            temperature and other relevant parameters to the constructor of their `llm` object.

        max_calls_per_min : int, default=None
            Used to control rate limiting.

        system_prompt : str, default=None
            Optional argument for user to provide custom system prompt. If prompts are list of strings and system_prompt is None,
            defaults to "You are a helpful assistant."

<<<<<<< HEAD
        scorers : subset of {
            "normalized_probability", "min_probability", "sequence_probability", "max_token_negentropy", "mean_token_negentropy", "probability_margin", "monte_carlo_probability", "consistency_and_confidence"
        }, default=None
            Specifies which black box (consistency) scorers to include. If None, defaults to all.
=======
        scorers : List[str], default=None
            Specifies which white-box UQ scorers to include. Must be subset of ["normalized_probability", "min_probability", "sequence_probability", "max_token_negentropy", "mean_token_negentropy", "probability_margin", "monte_carlo_negentropy", "consistency_and_confidence", "semantic_negentropy", "semantic_density", "p_true"]. If None, defaults to ["normalized_probability", "min_probability"].
>>>>>>> b598ac20

        sampling_temperature : float, default=1.0
            The 'temperature' parameter for llm model to generate sampled LLM responses. Must be greater than 0.

        use_n_param : bool, default=False
            Specifies whether to use `n` parameter for `BaseChatModel`. Not compatible with all
            `BaseChatModel` classes. If used, it speeds up the generation process substantially when num_responses > 1.

        prompts_in_nli : bool, default=True
            Specifies whether to use the prompts in the NLI inputs for semantic entropy and semantic density scorers.

        length_normalize : bool, default=True
            Specifies whether to length normalize the logprobs. This attribute affect the response probability computation for three scorers (semantic_negentropy, semantic_density, monte_carlo_probability, and consistency_and_confidence).
        """
        super().__init__(llm=llm, max_calls_per_min=max_calls_per_min, system_prompt=system_prompt)
        self.sampling_temperature = sampling_temperature
        self.top_k_logprobs = None  # used only if top_logprobs scorers used
        self.length_normalize = length_normalize
        self.prompts_in_nli = prompts_in_nli
        self._validate_scorers(scorers, top_k_logprobs)
        self.multiple_logprobs = None

    async def generate_and_score(self, prompts: List[Union[str, List[BaseMessage]]], num_responses: Optional[int] = 5, show_progress_bars: Optional[bool] = True) -> UQResult:
        """
        Generate responses and compute white-box confidence scores based on extracted token probabilities.

        Parameters
        ----------
        prompts : List[Union[str, List[BaseMessage]]]
            List of prompts from which LLM responses will be generated. Prompts in list may be strings or lists of BaseMessage. If providing
            input type List[List[BaseMessage]], refer to https://python.langchain.com/docs/concepts/messages/#langchain-messages for support.

        num_responses : int, default=5
<<<<<<< HEAD
            The number of sampled responses used to multi-generation white-box scorers. Only applies to monte_carlo_probability and consistency_and_confidence scorers.
=======
            The number of sampled responses used to multi-generation white-box scorers. Only applies to "monte_carlo_negentropy", "consistency_and_confidence", "semantic_negentropy", "semantic_density" scorers.
>>>>>>> b598ac20

        show_progress_bars : bool, default=True
            If True, displays a progress bar while generating and scoring responses

        Returns
        -------
        UQResult
            UQResult containing prompts, responses, logprobs, and white-box UQ scores
        """
        assert hasattr(self.llm, "logprobs"), """
        BaseChatModel must have logprobs attribute and have logprobs=True
        """
        self.llm.logprobs = True
        sampled_responses = None

        self._construct_progress_bar(show_progress_bars)
        self._display_generation_header(show_progress_bars, white_box=True)

        responses = await self.generate_original_responses(prompts, top_k_logprobs=self.top_k_logprobs, progress_bar=self.progress_bar)
        if self.sampled_logprobs_scorer_names:
            self.llm.logprobs = True  # reset attribute to True
            sampled_responses = await self.generate_candidate_responses(prompts=prompts, num_responses=num_responses, progress_bar=self.progress_bar)
        result = await self.score(prompts=prompts, responses=responses, sampled_responses=sampled_responses, logprobs_results=self.logprobs, sampled_logprobs_results=self.multiple_logprobs, show_progress_bars=show_progress_bars)

        self._stop_progress_bar()
        self.progress_bar = None  # if re-run ensure the same progress object is not used
        return result

    async def score(self, logprobs_results: List[List[Dict[str, Any]]], prompts: Optional[List[str]] = None, responses: Optional[List[str]] = None, sampled_responses: Optional[List[List[str]]] = None, sampled_logprobs_results: Optional[List[List[List[Dict[str, Any]]]]] = None, show_progress_bars: Optional[bool] = True, _display_header: bool = True) -> UQResult:
        """
        Compute white-box confidence scores from provided logprobs.

        Parameters
        ----------
        logprobs_results : list of logprobs_result
            List of dictionaries, each returned by BaseChatModel.agenerate

        prompts : list of str, default=None
            A list of input prompts for the model. Required only for "p_true" scorer.

        responses : list of str, default=None
<<<<<<< HEAD
            A list of model responses for the prompts. Required for "p_true", "monte_carlo_probability" and "consistency_and_confidence" scorers.

        sampled_responses : list of list of str, default=None
            A list of lists of sampled LLM responses for each prompt. These will be used to compute consistency scores by comparing to
            the corresponding response from `responses`. Required only for "monte_carlo_probability" and "consistency_and_confidence" scorers.

        sampled_logprobs_results : list of lists of logprobs_result
            List of list of dictionaries, each returned by BaseChatModel.agenerate corresponding to sampled_responses. Required only for "monte_carlo_probability" and "consistency_and_confidence" scorers.
=======
            A list of model responses for the prompts. Required for "monte_carlo_negentropy", "consistency_and_confidence", "semantic_negentropy", "semantic_density", "p_true" scorers.

        sampled_responses : list of list of str, default=None
            A list of lists of sampled LLM responses for each prompt. These will be used to compute consistency scores by comparing to
            the corresponding response from `responses`. Required for "monte_carlo_negentropy", "consistency_and_confidence", "semantic_negentropy", "semantic_density" scorers.

        sampled_logprobs_results : list of lists of logprobs_result
            List of list of dictionaries, each returned by BaseChatModel.agenerate corresponding to sampled_responses. Required only for "monte_carlo_negentropy", "semantic_negentropy", "semantic_density" scorers.
>>>>>>> b598ac20

        show_progress_bars : bool, default=True
            If True, displays a progress bar while scoring responses

        Returns
        -------
        UQResult
            UQResult containing prompts, responses, logprobs, and white-box UQ scores
        """
        self._construct_progress_bar(show_progress_bars)
        self._display_scoring_header(show_progress_bars and _display_header)

        data = {"prompts": prompts, "responses": responses, "logprob": logprobs_results, "sampled_responses": sampled_responses, "sampled_logprob": sampled_logprobs_results}
        data = {key: val for key, val in data.items() if val}

        if self.single_logprobs_scorer_names:
            single_logprobs_scores_dict = self.single_logprobs_scorer.evaluate(logprobs_results)
            data.update(single_logprobs_scores_dict)
        if self.top_logprobs_scorer_names:
            top_logprobs_scores_dict = self.top_logprobs_scorer.evaluate(logprobs_results)
            data.update(top_logprobs_scores_dict)
        if self.sampled_logprobs_scorer_names:
            sampled_logprobs_scores_dict = self.sampled_logprobs_scorer.evaluate(logprobs_results=logprobs_results, sampled_logprobs_results=sampled_logprobs_results, responses=responses, sampled_responses=sampled_responses, prompts=prompts, progress_bar=self.progress_bar)
            data.update(sampled_logprobs_scores_dict)
        if "p_true" in self.scorers:
            p_true_scores_dict = await self.p_true_scorer.evaluate(prompts=prompts, responses=responses, sampled_responses=sampled_responses, progress_bar=self.progress_bar)
            data.update(p_true_scores_dict)
        result = {"data": data, "metadata": {"temperature": None if not self.llm else self.llm.temperature}}
        return UQResult(result)

    def _validate_scorers(self, scorers: List[str], top_k_logprobs: int) -> None:
        """Validate and store scorer list"""
        if not scorers:
            self.scorers = self.white_box_names
        else:
            self.scorers = []
            for scorer in scorers:
                if scorer in ALL_WHITE_BOX_SCORER_NAMES:
                    self.scorers.append(scorer)
                else:
                    raise ValueError(f"Invalid scorer provided: {scorer}")
        self.single_logprobs_scorer_names = list(set(SINGLE_LOGPROBS_SCORER_NAMES) & set(self.scorers))
        self.top_logprobs_scorer_names = list(set(TOP_LOGPROBS_SCORER_NAMES) & set(self.scorers))
        self.sampled_logprobs_scorer_names = list(set(SAMPLED_LOGPROBS_SCORER_NAMES) & set(self.scorers))
        if self.single_logprobs_scorer_names:
            self.single_logprobs_scorer = SingleLogprobsScorer(scorers=self.single_logprobs_scorer_names)
        if self.top_logprobs_scorer_names:
            self.top_logprobs_scorer = TopLogprobsScorer(scorers=self.top_logprobs_scorer_names)
            self.top_k_logprobs = top_k_logprobs
            beta_warning("Scoring with top_logprobs is in beta. Please use it with caution as it may change in future releases.")
        if self.sampled_logprobs_scorer_names:
            self.sampled_logprobs_scorer = SampledLogprobsScorer(scorers=self.sampled_logprobs_scorer_names, llm=self.llm, prompts_in_nli=self.prompts_in_nli, length_normalize=self.length_normalize)
        if "p_true" in self.scorers:
            self.p_true_scorer = PTrueScorer(llm=self.llm, max_calls_per_min=self.max_calls_per_min)<|MERGE_RESOLUTION|>--- conflicted
+++ resolved
@@ -46,15 +46,8 @@
             Optional argument for user to provide custom system prompt. If prompts are list of strings and system_prompt is None,
             defaults to "You are a helpful assistant."
 
-<<<<<<< HEAD
-        scorers : subset of {
-            "normalized_probability", "min_probability", "sequence_probability", "max_token_negentropy", "mean_token_negentropy", "probability_margin", "monte_carlo_probability", "consistency_and_confidence"
-        }, default=None
-            Specifies which black box (consistency) scorers to include. If None, defaults to all.
-=======
         scorers : List[str], default=None
-            Specifies which white-box UQ scorers to include. Must be subset of ["normalized_probability", "min_probability", "sequence_probability", "max_token_negentropy", "mean_token_negentropy", "probability_margin", "monte_carlo_negentropy", "consistency_and_confidence", "semantic_negentropy", "semantic_density", "p_true"]. If None, defaults to ["normalized_probability", "min_probability"].
->>>>>>> b598ac20
+            Specifies which white-box UQ scorers to include. Must be subset of ["normalized_probability", "min_probability", "sequence_probability", "max_token_negentropy", "mean_token_negentropy", "probability_margin", "monte_carlo_probability", "consistency_and_confidence", "semantic_negentropy", "semantic_density", "p_true"]. If None, defaults to ["normalized_probability", "min_probability"].
 
         sampling_temperature : float, default=1.0
             The 'temperature' parameter for llm model to generate sampled LLM responses. Must be greater than 0.
@@ -88,11 +81,7 @@
             input type List[List[BaseMessage]], refer to https://python.langchain.com/docs/concepts/messages/#langchain-messages for support.
 
         num_responses : int, default=5
-<<<<<<< HEAD
-            The number of sampled responses used to multi-generation white-box scorers. Only applies to monte_carlo_probability and consistency_and_confidence scorers.
-=======
-            The number of sampled responses used to multi-generation white-box scorers. Only applies to "monte_carlo_negentropy", "consistency_and_confidence", "semantic_negentropy", "semantic_density" scorers.
->>>>>>> b598ac20
+            The number of sampled responses used to multi-generation white-box scorers. Only applies to "monte_carlo_probability", "consistency_and_confidence", "semantic_negentropy", "semantic_density" scorers.
 
         show_progress_bars : bool, default=True
             If True, displays a progress bar while generating and scoring responses
@@ -134,25 +123,14 @@
             A list of input prompts for the model. Required only for "p_true" scorer.
 
         responses : list of str, default=None
-<<<<<<< HEAD
-            A list of model responses for the prompts. Required for "p_true", "monte_carlo_probability" and "consistency_and_confidence" scorers.
+            A list of model responses for the prompts. Required for "monte_carlo_probability", "consistency_and_confidence", "semantic_negentropy", "semantic_density", "p_true" scorers.
 
         sampled_responses : list of list of str, default=None
             A list of lists of sampled LLM responses for each prompt. These will be used to compute consistency scores by comparing to
-            the corresponding response from `responses`. Required only for "monte_carlo_probability" and "consistency_and_confidence" scorers.
+            the corresponding response from `responses`. Required for "monte_carlo_probability", "consistency_and_confidence", "semantic_negentropy", "semantic_density" scorers.
 
         sampled_logprobs_results : list of lists of logprobs_result
-            List of list of dictionaries, each returned by BaseChatModel.agenerate corresponding to sampled_responses. Required only for "monte_carlo_probability" and "consistency_and_confidence" scorers.
-=======
-            A list of model responses for the prompts. Required for "monte_carlo_negentropy", "consistency_and_confidence", "semantic_negentropy", "semantic_density", "p_true" scorers.
-
-        sampled_responses : list of list of str, default=None
-            A list of lists of sampled LLM responses for each prompt. These will be used to compute consistency scores by comparing to
-            the corresponding response from `responses`. Required for "monte_carlo_negentropy", "consistency_and_confidence", "semantic_negentropy", "semantic_density" scorers.
-
-        sampled_logprobs_results : list of lists of logprobs_result
-            List of list of dictionaries, each returned by BaseChatModel.agenerate corresponding to sampled_responses. Required only for "monte_carlo_negentropy", "semantic_negentropy", "semantic_density" scorers.
->>>>>>> b598ac20
+            List of list of dictionaries, each returned by BaseChatModel.agenerate corresponding to sampled_responses. Required only for "monte_carlo_probability", "semantic_negentropy", "semantic_density" scorers.
 
         show_progress_bars : bool, default=True
             If True, displays a progress bar while scoring responses
