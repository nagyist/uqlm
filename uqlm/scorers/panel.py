--- conflicted
+++ resolved
@@ -23,11 +23,7 @@
 
 
 class LLMPanel(UncertaintyQuantifier):
-<<<<<<< HEAD
-    def __init__(self, judges: List[Union[LLMJudge, BaseChatModel]], llm: Optional[BaseChatModel] = None, system_prompt: str = "You are a helpful assistant.", max_calls_per_min: Optional[int] = None, scoring_templates: Optional[List[str]] = None, explanations: bool = False) -> None:
-=======
-    def __init__(self, judges: List[Union[LLMJudge, BaseChatModel]], llm: Optional[BaseChatModel] = None, system_prompt: Optional[str] = None, max_calls_per_min: Optional[int] = None, scoring_templates: Optional[List[str]] = None) -> None:
->>>>>>> 97e1e9a2
+    def __init__(self, judges: List[Union[LLMJudge, BaseChatModel]], llm: Optional[BaseChatModel] = None, system_prompt: Optional[str] = None, max_calls_per_min: Optional[int] = None, scoring_templates: Optional[List[str]] = None, explanations: bool = False) -> None:
         """
         Class for aggregating multiple instances of LLMJudge using min, max, or majority voting
 
